[workspace]
members = [
  # BVS CosmWasm Library
  "bvs-library",
  # BVS CosmWasm Core Components
  "bvs-pauser",
  "bvs-registry",
  # BVS CosmWasm Vault Components
  "bvs-vault-router",
  "bvs-vault-base",
  "bvs-vault-bank",
  "bvs-vault-cw20",
  "bvs-vault-cw20-tokenized",
  "bvs-vault-factory",
  # BVS Optional Components
  "bvs-rewards",
]

resolver = "2"

[workspace.package]
# Version is managed by `.github/workflows/release.yml`
version = "0.0.0"
authors = ["SatLayer"]
edition = "2021"
license = "BUSL-1.1"
repository = "https://github.com/satlayer/satlayer-bvs.git"
homepage = "https://satlayer.xyz/"
documentation = "https://github.com/satlayer/satlayer-bvs.git"
description = "SatLayer Bitcoin Validated Service"
keywords = ["SatLayer", "Restaking", "BTC", "cosmos", "cosmwasm"]

[workspace.dependencies]
# CW Core
cosmwasm-schema = "2.2.2"
cosmwasm-std = { version = "2.2.2", features = [
  # https://github.com/babylonlabs-io/babylon/blob/d065cdd9d7f1219fece38cb678d1233566cf530b/app/keepers/keepers.go#L101
  "cosmwasm_2_0",
] }
cosmwasm-crypto = "2.2.2"
cw-multi-test = { version = "2.4.0", features = ["cosmwasm_2_0"] }
cw-storage-plus = "2.0.0"
schemars = "0.8.22"
serde = { version = "1.0.219", default-features = false, features = ["derive"] }
thiserror = { version = "1.0.58" }
sha2 = { version = "0.10.8", default-features = false }
sha3 = { version = "0.10.8", default-features = false }
rs_merkle = { version = "1.5.0", default-features = false }
# CW Standards & Utility
cw2 = "2.0.0"
cw20 = "2.0.0"
cw20-base = "2.0.0"
cw-utils = "2.0.0"

# CosmWasm Libraries & Contracts
bvs-library = { path = "./bvs-library", version = "0.0.0" }
bvs-pauser = { path = "./bvs-pauser", features = ["library"], version = "0.0.0" }
bvs-registry = { path = "./bvs-registry", features = ["library"], version = "0.0.0" }

<<<<<<< HEAD
bvs-vault-router = { path = "./bvs-vault-router", features = ["library"] }
bvs-vault-base = { path = "./bvs-vault-base", features = ["library"] }
bvs-vault-bank = { path = "./bvs-vault-bank", features = ["library"] }
bvs-vault-cw20 = { path = "./bvs-vault-cw20", features = ["library"] }
bvs-vault-cw20-tokenized = { path = "./bvs-vault-cw20-tokenized", features = ["library"] }
bvs-vault-factory = { path = "./bvs-vault-factory", features = ["library"] }
=======
bvs-vault-router = { path = "./bvs-vault-router", features = ["library"], version = "0.0.0" }
bvs-vault-base = { path = "./bvs-vault-base", features = ["library"], version = "0.0.0" }
bvs-vault-bank = { path = "./bvs-vault-bank", features = ["library"], version = "0.0.0" }
bvs-vault-cw20 = { path = "./bvs-vault-cw20", features = ["library"], version = "0.0.0" }
bvs-vault-factory = { path = "./bvs-vault-factory", features = ["library"], version = "0.0.0" }
>>>>>>> 8e37e5b9

bvs-rewards = { path = "./bvs-rewards", features = ["library"], version = "0.0.0" }<|MERGE_RESOLUTION|>--- conflicted
+++ resolved
@@ -57,19 +57,12 @@
 bvs-pauser = { path = "./bvs-pauser", features = ["library"], version = "0.0.0" }
 bvs-registry = { path = "./bvs-registry", features = ["library"], version = "0.0.0" }
 
-<<<<<<< HEAD
-bvs-vault-router = { path = "./bvs-vault-router", features = ["library"] }
-bvs-vault-base = { path = "./bvs-vault-base", features = ["library"] }
-bvs-vault-bank = { path = "./bvs-vault-bank", features = ["library"] }
-bvs-vault-cw20 = { path = "./bvs-vault-cw20", features = ["library"] }
-bvs-vault-cw20-tokenized = { path = "./bvs-vault-cw20-tokenized", features = ["library"] }
-bvs-vault-factory = { path = "./bvs-vault-factory", features = ["library"] }
-=======
 bvs-vault-router = { path = "./bvs-vault-router", features = ["library"], version = "0.0.0" }
 bvs-vault-base = { path = "./bvs-vault-base", features = ["library"], version = "0.0.0" }
 bvs-vault-bank = { path = "./bvs-vault-bank", features = ["library"], version = "0.0.0" }
 bvs-vault-cw20 = { path = "./bvs-vault-cw20", features = ["library"], version = "0.0.0" }
+bvs-vault-cw20-tokenized = { path = "./bvs-vault-cw20-tokenized", features = ["library"], version = "0.0.0" }
 bvs-vault-factory = { path = "./bvs-vault-factory", features = ["library"], version = "0.0.0" }
->>>>>>> 8e37e5b9
+
 
 bvs-rewards = { path = "./bvs-rewards", features = ["library"], version = "0.0.0" }