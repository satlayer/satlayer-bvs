--- conflicted
+++ resolved
@@ -8,11 +8,7 @@
     "bvs-strategy-base",
     "bvs-strategy-factory",
     "bvs-strategy-manager",
-<<<<<<< HEAD
-    "bvs-registry",
-    "bvs-test",
-=======
->>>>>>> 410038c0
+    "bvs-registry"
 ]
 
 resolver = "2"
