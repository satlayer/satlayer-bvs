--- conflicted
+++ resolved
@@ -3,10 +3,6 @@
 // use cosmwasm_std::{QuerierWrapper, WasmQuery, QueryRequest, to_json_binary}
 use sha2::{Sha256, Digest};
 use cosmwasm_crypto::secp256k1_verify;
-<<<<<<< HEAD
-use bech32::{self, FromBase32};
-=======
->>>>>>> c9a1272e
 
 const OPERATOR_AVS_REGISTRATION_TYPEHASH: &[u8] = b"OperatorAVSRegistration(address operator,address avs,bytes32 salt,uint256 expiry)";
 const DOMAIN_TYPEHASH: &[u8] = b"EIP712Domain(string name,uint256 chainId,address verifyingContract)";
@@ -54,12 +50,8 @@
 }
 
 pub fn recover(digest_hash: &[u8], signature: &[u8], operator: &Addr) -> StdResult<bool> {
-<<<<<<< HEAD
     let (_hrp, data, _variant) = bech32::decode(operator.as_str()).map_err(|_| StdError::generic_err("Invalid operator address"))?;
     let public_key_bytes = Vec::<u8>::from_base32(&data).map_err(|_| StdError::generic_err("Invalid operator address"))?;
-=======
-    let public_key_bytes = hex::decode(operator.as_str()).map_err(|_| StdError::generic_err("Invalid operator address"))?;
->>>>>>> c9a1272e
 
     match secp256k1_verify(digest_hash, signature, &public_key_bytes) {
         Ok(valid) => Ok(valid),
