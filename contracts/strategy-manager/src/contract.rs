--- conflicted
+++ resolved
@@ -1,29 +1,13 @@
 use crate::{
     error::ContractError,
-<<<<<<< HEAD
-    strategybase,
-    msg::{ExecuteMsg, InstantiateMsg},
-    state::{
-        StrategyManagerState, STRATEGY_MANAGER_STATE, STRATEGY_WHITELIST, STRATEGY_WHITELISTER, OWNER,
-        STAKER_STRATEGY_SHARES, STAKER_STRATEGY_LIST, MAX_STAKER_STRATEGY_LIST_LENGTH
-    },
+    msg::{ExecuteMsg, InstantiateMsg, QueryMsg, OperatorStatusResponse, SignatureWithSaltAndExpiry},
+    state::{OperatorAVSRegistrationStatus, AVSDirectoryStorage},
+    utils::{calculate_digest_hash, recover},
+    state::OWNER,
+};  
+use cosmwasm_std::{
+    entry_point, to_json_binary, Binary, Deps, DepsMut, Env, MessageInfo, Response, StdResult, Uint64, Addr,
 };
-use cosmwasm_std::{
-    entry_point, to_json_binary, Addr, CosmosMsg, Deps, DepsMut, Env, MessageInfo, Response, StdResult, Uint128, WasmMsg, SubMsg, StdError,
-};
-use strategybase::ExecuteMsg as StrategyExecuteMsg;
-use std::str::FromStr;
-
-use cw20::Cw20ExecuteMsg;
-=======
-    msg::{ExecuteMsg, InstantiateMsg},
-    state::{StrategyManagerState, STRATEGY_MANAGER_STATE, STRATEGY_WHITELIST, STRATEGY_WHITELISTER, OWNER},
-};
-use cosmwasm_std::{
-    entry_point, to_binary, Addr, Binary, Deps, DepsMut, Env, MessageInfo, Response, StdResult, Uint128, CosmosMsg, WasmMsg,
-};
-use cw20::{Cw20ExecuteMsg, Cw20QueryMsg, BalanceResponse as Cw20BalanceResponse};
->>>>>>> 9de032f5
 use cw2::set_contract_version;
 
 const CONTRACT_NAME: &str = env!("CARGO_PKG_NAME");
@@ -38,21 +22,18 @@
 ) -> Result<Response, ContractError> {
     set_contract_version(deps.storage, CONTRACT_NAME, CONTRACT_VERSION)?;
 
-    let state = StrategyManagerState {
-        delegation_manager: msg.delegation_manager,
-        slasher: msg.slasher,
-    };
-
-    STRATEGY_MANAGER_STATE.save(deps.storage, &state)?;
-    STRATEGY_WHITELISTER.save(deps.storage, &msg.initial_strategy_whitelister)?;
-    OWNER.save(deps.storage, &msg.initial_owner)?;
+    let owner = msg.initial_owner;
+    let delegation_manager = msg.delegation_manager;
+
+    OWNER.save(deps.storage, &owner)?;
+
+    let storage = AVSDirectoryStorage::default();
+    storage.delegation_manager.save(deps.storage, &delegation_manager)?;
 
     Ok(Response::new()
         .add_attribute("method", "instantiate")
-        .add_attribute("delegation_manager", state.delegation_manager.to_string())
-        .add_attribute("slasher", state.slasher.to_string())
-        .add_attribute("strategy_whitelister", msg.initial_strategy_whitelister.to_string())
-        .add_attribute("owner", msg.initial_owner.to_string()))
+        .add_attribute("owner", owner.to_string())
+        .add_attribute("delegation_manager", delegation_manager.to_string()))
 }
 
 #[cfg_attr(not(feature = "library"), entry_point)]
@@ -63,210 +44,543 @@
     msg: ExecuteMsg,
 ) -> Result<Response, ContractError> {
     match msg {
-        ExecuteMsg::AddStrategiesToWhitelist { strategies } => add_strategies_to_whitelist(deps, info, strategies),
-        ExecuteMsg::RemoveStrategiesFromWhitelist { strategies } => remove_strategies_from_whitelist(deps, info, strategies),
-        ExecuteMsg::SetStrategyWhitelister { new_strategy_whitelister } => set_strategy_whitelister(deps, info, new_strategy_whitelister),
-        ExecuteMsg::DepositIntoStrategy { strategy, token, amount } => deposit_into_strategy(deps, env, info, strategy, token, amount),
-    }
-}
-
-fn only_strategy_whitelister(deps: Deps, info: &MessageInfo) -> Result<(), ContractError> {
-    let whitelister = STRATEGY_WHITELISTER.load(deps.storage)?;
-    if info.sender != whitelister {
-        return Err(ContractError::Unauthorized {});
-    }
-    Ok(())
-}
-
-fn only_owner(deps: Deps, info: &MessageInfo) -> Result<(), ContractError> {
-    let owner = OWNER.load(deps.storage)?;
-    if info.sender != owner {
-        return Err(ContractError::Unauthorized {});
-    }
-    Ok(())
-}
-
-fn only_strategies_whitelisted_for_deposit(deps: Deps, strategy: &Addr) -> Result<(), ContractError> {
-    let whitelist = STRATEGY_WHITELIST.may_load(deps.storage, strategy)?.unwrap_or(false);
-    if !whitelist {
-        return Err(ContractError::StrategyNotWhitelisted {});
-    }
-    Ok(())
-}
-
-fn add_strategies_to_whitelist(
-    deps: DepsMut,
-    info: MessageInfo,
-    strategies: Vec<Addr>,
-) -> Result<Response, ContractError> {
-    only_strategy_whitelister(deps.as_ref(), &info)?;
-
-    for strategy in strategies {
-        STRATEGY_WHITELIST.save(deps.storage, &strategy, &true)?;
-    }
-
-    Ok(Response::new()
-        .add_attribute("method", "add_strategies_to_whitelist"))
-}
-
-fn remove_strategies_from_whitelist(
-    deps: DepsMut,
-    info: MessageInfo,
-    strategies: Vec<Addr>,
-) -> Result<Response, ContractError> {
-    only_strategy_whitelister(deps.as_ref(), &info)?;
-
-    for strategy in strategies {
-        STRATEGY_WHITELIST.save(deps.storage, &strategy, &false)?;
-    }
-
-    Ok(Response::new()
-        .add_attribute("method", "remove_strategies_from_whitelist"))
-}
-
-fn set_strategy_whitelister(
-    deps: DepsMut,
-    info: MessageInfo,
-    new_strategy_whitelister: Addr,
-) -> Result<Response, ContractError> {
-    only_owner(deps.as_ref(), &info)?;
-
-    STRATEGY_WHITELISTER.save(deps.storage, &new_strategy_whitelister)?;
-
-    Ok(Response::new()
-        .add_attribute("method", "set_strategy_whitelister")
-        .add_attribute("new_strategy_whitelister", new_strategy_whitelister.to_string()))
-}
-
-fn deposit_into_strategy(
+        ExecuteMsg::RegisterOperatorToAVS { operator, signature } => {
+            register_operator(deps, env, info, operator, signature)
+        }
+        ExecuteMsg::DeregisterOperatorFromAVS { operator } => deregister_operator(deps, env, info, operator),
+        ExecuteMsg::UpdateAVSMetadataURI { metadata_uri } => update_metadata_uri(info, metadata_uri),
+        ExecuteMsg::CancelSalt { salt } => cancel_salt(deps, env, info, salt),
+        ExecuteMsg::TransferOwnership { new_owner } => transfer_ownership(deps, info, new_owner),
+    }
+}
+
+pub fn register_operator(
     deps: DepsMut,
     env: Env,
     info: MessageInfo,
-    strategy: Addr,
-    token: Addr,
-    amount: Uint128,
-) -> Result<Response, ContractError> {
-    only_strategies_whitelisted_for_deposit(deps.as_ref(), &strategy)?;
-
-<<<<<<< HEAD
-    let transfer_msg = create_transfer_msg(&info, &token, &strategy, amount)?;
-    let deposit_msg = create_deposit_msg(&strategy, amount)?;
-
-    let deposit_response = Response::new()
-        .add_message(transfer_msg)
-        .add_message(deposit_msg)
-        .add_attribute("method", "deposit_into_strategy")
-        .add_attribute("strategy", strategy.to_string())
-        .add_attribute("amount", amount.to_string());
-
-    let new_shares = query_new_shares_from_response(&deposit_response)?;
-
-    let add_shares_response = add_shares(deps, info.sender.clone(), strategy.clone(), new_shares)?;
-
-    // TODO:
-    // delegation.increaseDelegatedShares(staker, strategy, shares);
-
-    Ok(deposit_response.add_submessage(SubMsg::new(CosmosMsg::Wasm(WasmMsg::Execute {
-        contract_addr: env.contract.address.to_string(),
-        msg: to_json_binary(&add_shares_response)?,
-        funds: vec![],
-    }))))
-}
-
-fn query_new_shares_from_response(response: &Response) -> StdResult<Uint128> {
-    for attr in &response.attributes {
-        if attr.key == "new_shares" {
-            return Uint128::from_str(&attr.value).map_err(|_| StdError::generic_err("Failed to parse new_shares"));
-        }
-    }
-    Err(StdError::generic_err("new_shares attribute not found"))
-}
-
-fn create_transfer_msg(
-    info: &MessageInfo,
-    token: &Addr,
-    strategy: &Addr,
-    amount: Uint128,
-) -> StdResult<CosmosMsg> {
-    Ok(CosmosMsg::Wasm(WasmMsg::Execute {
-        contract_addr: token.to_string(),
-        msg: to_json_binary(&Cw20ExecuteMsg::TransferFrom {
-=======
-    let transfer_msg = CosmosMsg::Wasm(WasmMsg::Execute {
-        contract_addr: token.to_string(),
-        msg: to_binary(&Cw20ExecuteMsg::TransferFrom {
->>>>>>> 9de032f5
-            owner: info.sender.to_string(),
-            recipient: strategy.to_string(),
-            amount,
-        })?,
-        funds: vec![],
-<<<<<<< HEAD
-    }))
-}
-
-fn create_deposit_msg(
-    strategy: &Addr,
-    amount: Uint128,
-) -> StdResult<CosmosMsg> {
-    Ok(CosmosMsg::Wasm(WasmMsg::Execute {
-        contract_addr: strategy.to_string(),
-        msg: to_json_binary(&StrategyExecuteMsg::Deposit { amount })?,
-        funds: vec![],
-    }))
-}
-
-fn add_shares(
+    operator: Addr,
+    operator_signature: SignatureWithSaltAndExpiry,
+) -> Result<Response, ContractError> {
+    let current_time: Uint64 = env.block.time.seconds().into();
+
+    if operator_signature.expiry < current_time {
+        return Err(ContractError::SignatureExpired {});
+    }
+
+    let storage = AVSDirectoryStorage::default();
+
+    if storage.load_status(deps.storage, info.sender.clone(), operator.clone())? == OperatorAVSRegistrationStatus::Registered {
+        return Err(ContractError::OperatorAlreadyRegistered {});
+    }
+
+    let salt_binary = Binary::from(operator_signature.salt.as_bytes());
+
+    if storage.is_salt_spent(deps.storage, operator.clone(), salt_binary.clone())? {
+        return Err(ContractError::SaltAlreadySpent {});
+    }
+
+    let chain_id = &env.block.chain_id;
+    println!("chain_id = {}", chain_id); 
+
+    let message_bytes = calculate_digest_hash(
+        &operator,
+        &info.sender,
+        &salt_binary,
+        operator_signature.expiry.u64(),
+        chain_id,
+        &env,
+    );
+
+    let signature_bytes = hex::decode(&operator_signature.signature)
+    .map_err(|_| ContractError::InvalidSignature {})?;
+
+    if !recover(&message_bytes, &signature_bytes, &operator)? {
+        return Err(ContractError::InvalidSignature {});
+    }
+
+    storage.save_status(deps.storage, info.sender.clone(), operator.clone(), OperatorAVSRegistrationStatus::Registered)?;
+
+    storage.save_salt(deps.storage, operator.clone(), salt_binary)?;
+
+    println!("register_operator: operator = {}", operator); 
+    Ok(Response::new()
+        .add_attribute("method", "register_operator")
+        .add_attribute("operator", operator.to_string())
+        .add_attribute("avs", info.sender.to_string()))
+}
+
+pub fn deregister_operator(
     deps: DepsMut,
-    staker: Addr,
-    strategy: Addr,
-    shares: Uint128,
-) -> Result<Response, ContractError> {
-    if shares.is_zero() {
-        return Err(ContractError::InvalidShares {});
-    }
-
-    let mut strategy_list = STAKER_STRATEGY_LIST
-        .may_load(deps.storage, &staker)?
-        .unwrap_or_else(Vec::new);
-
-    let current_shares = STAKER_STRATEGY_SHARES
-        .may_load(deps.storage, (&staker, &strategy))?
-        .unwrap_or_else(Uint128::zero);
-
-    if current_shares.is_zero() {
-        if strategy_list.len() >= MAX_STAKER_STRATEGY_LIST_LENGTH {
-            return Err(ContractError::MaxStrategyListLengthExceeded {});
-        }
-        strategy_list.push(strategy.clone());
-        STAKER_STRATEGY_LIST.save(deps.storage, &staker, &strategy_list)?;
-    }
-
-    let new_shares = current_shares + shares;
-    STAKER_STRATEGY_SHARES.save(deps.storage, (&staker, &strategy), &new_shares)?;
-
+    _env: Env,
+    info: MessageInfo,
+    operator: Addr,
+) -> Result<Response, ContractError> {
+    let storage = AVSDirectoryStorage::default();
+
+    if let Ok(status) = storage.load_status(deps.storage, info.sender.clone(), operator.clone()) {
+        if status == OperatorAVSRegistrationStatus::Registered {
+            storage.save_status(deps.storage, info.sender.clone(), operator.clone(), OperatorAVSRegistrationStatus::Unregistered)?;
+
+            return Ok(Response::new()
+                .add_attribute("method", "deregister_operator")
+                .add_attribute("operator", operator.to_string())
+                .add_attribute("avs", info.sender.to_string()));
+        }
+    }
+
+    Err(ContractError::OperatorNotRegistered {})
+}
+
+pub fn update_metadata_uri(
+    info: MessageInfo,
+    metadata_uri: String,
+) -> Result<Response, ContractError> {
     Ok(Response::new()
-        .add_attribute("method", "add_shares")
-        .add_attribute("staker", staker.to_string())
-        .add_attribute("strategy", strategy.to_string())
-        .add_attribute("shares", shares.to_string()))
-=======
-    });
-
-    // 调用策略合约的 deposit 函数
-    // let deposit_msg = CosmosMsg::Wasm(WasmMsg::Execute {
-    //     contract_addr: strategy.to_string(),
-    //     msg: to_binary(&ExecuteMsg::Deposit { amount })?,
-    //     funds: vec![],
-    // });
-
-    // 增加股份
-    // 省略：更新具体的用户股份逻辑
+        .add_attribute("method", "update_metadata_uri")
+        .add_attribute("avs", info.sender.to_string())
+        .add_attribute("metadata_uri", metadata_uri))
+}
+
+pub fn cancel_salt(
+    deps: DepsMut,
+    _env: Env,
+    info: MessageInfo,
+    salt: Binary,
+) -> Result<Response, ContractError> {
+    let storage = AVSDirectoryStorage::default();
+
+    if storage.is_salt_spent(deps.storage, info.sender.clone(), salt.clone())? {
+        return Err(ContractError::SaltAlreadySpent {});
+    }
+
+    storage.save_salt(deps.storage, info.sender.clone(), salt.clone())?;
 
     Ok(Response::new()
-        .add_message(transfer_msg)
-        .add_message(deposit_msg)
-        .add_attribute("method", "deposit_into_strategy")
-        .add_attribute("amount", amount.to_string()))
->>>>>>> 9de032f5
+        .add_attribute("method", "cancel_salt")
+        .add_attribute("operator", info.sender.to_string())
+        .add_attribute("salt", salt.to_base64()))
+}
+
+pub fn transfer_ownership(
+    deps: DepsMut,
+    info: MessageInfo,
+    new_owner: Addr,
+) -> Result<Response, ContractError> {
+    // Load current owner from storage
+    let current_owner = OWNER.load(deps.storage)?;
+
+    // Ensure only current owner can transfer ownership
+    if current_owner != info.sender {
+        return Err(ContractError::Unauthorized {});
+    }
+
+    // Update owner in storage
+    OWNER.save(deps.storage, &new_owner)?;
+
+    Ok(Response::new()
+        .add_attribute("method", "transfer_ownership")
+        .add_attribute("new_owner", new_owner.to_string()))
+}
+
+#[cfg_attr(not(feature = "library"), entry_point)]
+pub fn query(deps: Deps, _env: Env, msg: QueryMsg) -> StdResult<Binary> {
+    match msg {
+        QueryMsg::QueryOperator { avs, operator } => {
+            to_json_binary(&query_operator(deps, avs, operator)?)
+        },
+    }
+}
+
+fn query_operator(deps: Deps, user_addr: Addr, operator: Addr) -> StdResult<OperatorStatusResponse> {
+    let storage = AVSDirectoryStorage::default();
+    println!("!!!!User address: {}", user_addr);
+    let status = storage.load_status(deps.storage, user_addr.clone(), operator.clone())?;
+    println!("Loaded status: {:?}", status);
+    Ok(OperatorStatusResponse { status })
+}
+
+#[cfg(test)]
+mod tests {
+    use super::*;
+    use cosmwasm_std::testing::{mock_dependencies, mock_env, message_info};
+    use cosmwasm_std::{Addr, Binary, Uint64, from_json};
+    use secp256k1::{Secp256k1, SecretKey, PublicKey, Message};
+    use bech32::{self, ToBase32, Variant};
+
+    #[test]
+    fn test_instantiate() {
+        let mut deps = mock_dependencies();
+        let env = mock_env();
+        let info = message_info(&Addr::unchecked("creator"), &[]);
+
+        let msg = InstantiateMsg {
+            initial_owner: Addr::unchecked("owner"),
+            delegation_manager: Addr::unchecked("delegation_manager"),
+        };
+
+        let res = instantiate(deps.as_mut(), env, info, msg).unwrap();
+
+        assert_eq!(res.attributes.len(), 3);
+        assert_eq!(res.attributes[0].key, "method");
+        assert_eq!(res.attributes[0].value, "instantiate");
+        assert_eq!(res.attributes[1].key, "owner");
+        assert_eq!(res.attributes[1].value, "owner");
+
+        let owner = OWNER.load(&deps.storage).unwrap();
+        assert_eq!(owner, Addr::unchecked("owner"));
+
+        let storage = AVSDirectoryStorage::default();
+        let delegation_manager = storage.delegation_manager.load(&deps.storage).unwrap();
+        assert_eq!(delegation_manager, Addr::unchecked("delegation_manager"));
+    }
+
+    fn generate_operator() -> (Addr, SecretKey, Vec<u8>) {
+        let secp = Secp256k1::new();
+        let secret_key = SecretKey::from_slice(&[0xcd; 32]).unwrap();
+        let public_key = PublicKey::from_secret_key(&secp, &secret_key);
+        let operator_bytes = public_key.serialize();
+
+        let operator_bech32 = bech32::encode("osmo", operator_bytes.to_base32(), Variant::Bech32).unwrap();
+        let operator = Addr::unchecked(operator_bech32);
+        println!("Operator Address: {:?}", operator);
+
+        (operator, secret_key, operator_bytes.to_vec())
+    }
+    
+    fn mock_signature_with_message(
+        operator: &Addr,
+        sender: &Addr,
+        salt: &str,
+        expiry: u64,
+        chain_id: &str,
+        _contract_addr: &Addr,
+        secret_key: &SecretKey,
+    ) -> SignatureWithSaltAndExpiry {
+        let env = mock_env();
+        let message_bytes = calculate_digest_hash(
+            operator,
+            sender,
+            &Binary::from(salt.as_bytes()),
+            expiry,
+            chain_id,
+            &env,
+        );
+    
+        let secp = Secp256k1::new();
+        let message = Message::from_digest_slice(&message_bytes).expect("32 bytes");
+        let signature = secp.sign_ecdsa(&message, secret_key);
+        let signature_bytes = signature.serialize_compact().to_vec();
+        let signature_hex = hex::encode(signature_bytes);
+    
+        SignatureWithSaltAndExpiry {
+            salt: salt.to_string(),
+            expiry: Uint64::from(expiry),
+            signature: signature_hex,
+        }
+    }    
+    
+    #[test]
+    fn test_register_operator() {
+        let mut deps = mock_dependencies();
+        let env = mock_env();
+        let info = message_info(&Addr::unchecked("creator"), &[]);
+    
+        let (operator, secret_key, public_key_bytes) = generate_operator();
+        println!("Operator Address: {:?}", operator);
+        println!("Secret Key: {:?}", secret_key);
+        println!("Public Key Bytes: {:?}", public_key_bytes);
+    
+        let current_time = env.block.time.seconds();
+        let expiry = current_time + 1000;
+        let salt = "salt";
+        let chain_id = "cosmos-testnet-14002";
+        let contract_addr = env.contract.address.clone();
+        let signature = mock_signature_with_message(&operator, &info.sender, salt, expiry, chain_id, &contract_addr, &secret_key);
+    
+        println!("Operator: {:?}", operator);
+        println!("Signature: {:?}", signature);
+    
+        let instantiate_msg = InstantiateMsg {
+            initial_owner: Addr::unchecked("owner"),
+            delegation_manager: Addr::unchecked("delegation_manager"),
+        };
+        instantiate(deps.as_mut(), env.clone(), info.clone(), instantiate_msg).unwrap();
+    
+        let msg = ExecuteMsg::RegisterOperatorToAVS {
+            operator: operator.clone(),
+            signature: signature.clone(),
+        };
+        let res = execute(deps.as_mut(), env.clone(), info.clone(), msg);
+    
+        if let Err(ref err) = res {
+            println!("Error: {:?}", err);
+        }
+    
+        assert!(res.is_ok());
+    
+        let res = res.unwrap();
+        assert_eq!(res.attributes.len(), 3);
+        assert_eq!(res.attributes[0].key, "method");
+        assert_eq!(res.attributes[0].value, "register_operator");
+        assert_eq!(res.attributes[1].key, "operator");
+        assert_eq!(res.attributes[1].value, operator.to_string());
+        assert_eq!(res.attributes[2].key, "avs");
+        assert_eq!(res.attributes[2].value, info.sender.to_string());
+    
+        let storage = AVSDirectoryStorage::default();
+        let status = storage.load_status(&deps.storage, info.sender.clone(), operator.clone()).unwrap();
+        assert_eq!(status, OperatorAVSRegistrationStatus::Registered);
+    
+        let is_salt_spent = storage.is_salt_spent(&deps.storage, operator.clone(), Binary::from(salt.as_bytes())).unwrap();
+        assert!(is_salt_spent);
+    }
+
+    #[test]
+    fn test_deregister_operator() {
+        let mut deps = mock_dependencies();
+        let env = mock_env();
+        let info = message_info(&Addr::unchecked("creator"), &[]);
+
+        let (operator, secret_key, public_key_bytes) = generate_operator();
+        println!("Operator Address: {:?}", operator);
+        println!("Secret Key: {:?}", secret_key);
+        println!("Public Key Bytes: {:?}", public_key_bytes);
+
+        let current_time = env.block.time.seconds();
+        let expiry = current_time + 1000;
+        let salt = "salt";
+        let chain_id = "cosmos-testnet-14002";
+        let contract_addr = env.contract.address.clone();
+        let signature = mock_signature_with_message(&operator, &info.sender, salt, expiry, chain_id, &contract_addr, &secret_key);
+
+        println!("Operator: {:?}", operator);
+        println!("Signature: {:?}", signature);
+
+        let instantiate_msg = InstantiateMsg {
+            initial_owner: Addr::unchecked("owner"),
+            delegation_manager: Addr::unchecked("delegation_manager"),
+        };
+        instantiate(deps.as_mut(), env.clone(), info.clone(), instantiate_msg).unwrap();
+
+        let register_msg = ExecuteMsg::RegisterOperatorToAVS {
+            operator: operator.clone(),
+            signature: signature.clone(),
+        };
+        let res = execute(deps.as_mut(), env.clone(), info.clone(), register_msg);
+        assert!(res.is_ok());
+
+        let deregister_msg = ExecuteMsg::DeregisterOperatorFromAVS {
+            operator: operator.clone(),
+        };
+        let res = execute(deps.as_mut(), env.clone(), info.clone(), deregister_msg);
+
+        if let Err(ref err) = res {
+            println!("Error: {:?}", err);
+        }
+
+        assert!(res.is_ok());
+
+        let res = res.unwrap();
+        assert_eq!(res.attributes.len(), 3);
+        assert_eq!(res.attributes[0].key, "method");
+        assert_eq!(res.attributes[0].value, "deregister_operator");
+        assert_eq!(res.attributes[1].key, "operator");
+        assert_eq!(res.attributes[1].value, operator.to_string());
+        assert_eq!(res.attributes[2].key, "avs");
+        assert_eq!(res.attributes[2].value, info.sender.to_string());
+
+        let storage = AVSDirectoryStorage::default();
+        let status = storage.load_status(&deps.storage, info.sender.clone(), operator.clone()).unwrap();
+        assert_eq!(status, OperatorAVSRegistrationStatus::Unregistered);
+    }
+
+    #[test]
+    fn test_update_metadata_uri() {
+        let mut deps = mock_dependencies();
+        let env = mock_env();
+        let info = message_info(&Addr::unchecked("creator"), &[]);
+        let metadata_uri = "http://metadata.uri".to_string();
+
+        let msg = ExecuteMsg::UpdateAVSMetadataURI {
+            metadata_uri: metadata_uri.clone(),
+        };
+        let res = execute(deps.as_mut(), env, info.clone(), msg);
+
+        if let Err(ref err) = res {
+            println!("Error: {:?}", err);
+        }
+
+        assert!(res.is_ok());
+
+        let res = res.unwrap();
+        assert_eq!(res.attributes.len(), 3);
+        assert_eq!(res.attributes[0].key, "method");
+        assert_eq!(res.attributes[0].value, "update_metadata_uri");
+        assert_eq!(res.attributes[1].key, "avs");
+        assert_eq!(res.attributes[1].value, info.sender.to_string());
+        assert_eq!(res.attributes[2].key, "metadata_uri");
+        assert_eq!(res.attributes[2].value, metadata_uri);
+    }
+
+    #[test]
+    fn test_cancel_salt() {
+        let mut deps = mock_dependencies();
+        let env = mock_env();
+        let info = message_info(&Addr::unchecked("creator"), &[]);
+        let salt = Binary::from("unique_salt".as_bytes());
+
+        let storage = AVSDirectoryStorage::default();
+        let is_salt_spent = storage.is_salt_spent(&deps.storage, info.sender.clone(), salt.clone()).unwrap();
+        assert!(!is_salt_spent);
+
+        let msg = ExecuteMsg::CancelSalt {
+            salt: salt.clone(),
+        };
+        let res = execute(deps.as_mut(), env.clone(), info.clone(), msg);
+
+        if let Err(ref err) = res {
+            println!("Error: {:?}", err);
+        }
+
+        assert!(res.is_ok());
+
+        let is_salt_spent = storage.is_salt_spent(&deps.storage, info.sender.clone(), salt.clone()).unwrap();
+        assert!(is_salt_spent);
+
+        let res = res.unwrap();
+        assert_eq!(res.attributes.len(), 3);
+        assert_eq!(res.attributes[0].key, "method");
+        assert_eq!(res.attributes[0].value, "cancel_salt");
+        assert_eq!(res.attributes[1].key, "operator");
+        assert_eq!(res.attributes[1].value, info.sender.to_string());
+        assert_eq!(res.attributes[2].key, "salt");
+        assert_eq!(res.attributes[2].value, salt.to_base64());
+    }
+
+    #[test]
+fn test_transfer_ownership() {
+    let mut deps = mock_dependencies();
+    let env = mock_env();
+    let owner = Addr::unchecked("owner");
+    let info = message_info(&owner, &[]);
+    let new_owner = Addr::unchecked("new_owner");
+
+    let instantiate_msg = InstantiateMsg {
+        initial_owner: owner.clone(),
+        delegation_manager: Addr::unchecked("delegation_manager"),
+    };
+    instantiate(deps.as_mut(), env.clone(), info.clone(), instantiate_msg).unwrap();
+
+    let msg = ExecuteMsg::TransferOwnership {
+        new_owner: new_owner.clone(),
+    };
+    let res = execute(deps.as_mut(), env.clone(), info.clone(), msg);
+
+    if let Err(ref err) = res {
+        println!("Error: {:?}", err);
+    }
+
+    assert!(res.is_ok());
+
+    let res = res.unwrap();
+    assert_eq!(res.attributes.len(), 2);
+    assert_eq!(res.attributes[0].key, "method");
+    assert_eq!(res.attributes[0].value, "transfer_ownership");
+    assert_eq!(res.attributes[1].key, "new_owner");
+    assert_eq!(res.attributes[1].value, new_owner.to_string());
+
+    let owner = OWNER.load(&deps.storage).unwrap();
+    assert_eq!(owner, new_owner);
+    }
+
+    #[test]
+    fn test_query_operator() {
+        let mut deps = mock_dependencies();
+        let env = mock_env();
+        let info = message_info(&Addr::unchecked("creator"), &[]);
+
+        let (operator, secret_key, _public_key_bytes) = generate_operator();
+        println!("Operator Address: {:?}", operator);
+        println!("Secret Key: {:?}", secret_key);
+
+        let current_time = env.block.time.seconds();
+        let expiry = current_time + 1000;
+        let salt = "salt";
+        let chain_id = "cosmos-testnet-14002";
+        let contract_addr = env.contract.address.clone();
+        let signature = mock_signature_with_message(&operator, &info.sender, salt, expiry, chain_id, &contract_addr, &secret_key);
+
+        println!("Operator: {:?}", operator);
+        println!("Signature: {:?}", signature);
+
+        let instantiate_msg = InstantiateMsg {
+            initial_owner: Addr::unchecked("owner"),
+            delegation_manager: Addr::unchecked("delegation_manager"),
+        };
+        instantiate(deps.as_mut(), env.clone(), info.clone(), instantiate_msg).unwrap();
+
+        let msg = ExecuteMsg::RegisterOperatorToAVS {
+            operator: operator.clone(),
+            signature: signature.clone(),
+        };
+        let res = execute(deps.as_mut(), env.clone(), info.clone(), msg);
+
+        if let Err(ref err) = res {
+            println!("Error: {:?}", err);
+        }
+
+        assert!(res.is_ok());
+
+        let res = res.unwrap();
+        assert_eq!(res.attributes.len(), 3);
+        assert_eq!(res.attributes[0].key, "method");
+        assert_eq!(res.attributes[0].value, "register_operator");
+        assert_eq!(res.attributes[1].key, "operator");
+        assert_eq!(res.attributes[1].value, operator.to_string());
+        assert_eq!(res.attributes[2].key, "avs");
+        assert_eq!(res.attributes[2].value, info.sender.to_string());
+
+        let storage = AVSDirectoryStorage::default();
+        let status = storage.load_status(&deps.storage, info.sender.clone(), operator.clone()).unwrap();
+        assert_eq!(status, OperatorAVSRegistrationStatus::Registered);
+
+        let is_salt_spent = storage.is_salt_spent(&deps.storage, operator.clone(), Binary::from(salt.as_bytes())).unwrap();
+        assert!(is_salt_spent);
+
+        let query_msg = QueryMsg::QueryOperator {
+            avs: info.sender.clone(),
+            operator: operator.clone(),
+        };
+        let query_res: OperatorStatusResponse = from_json(query(deps.as_ref(), env, query_msg).unwrap()).unwrap();
+        println!("Query result: {:?}", query_res);
+
+        assert_eq!(query_res.status, OperatorAVSRegistrationStatus::Registered);
+    }
+
+    #[test]
+    fn test_query_operator_unregistered() {
+        let mut deps = mock_dependencies();
+        let env = mock_env();
+        let info = message_info(&Addr::unchecked("creator"), &[]);
+    
+        let (operator, _secret_key, _public_key_bytes) = generate_operator();
+        println!("Operator Address: {:?}", operator);
+    
+        let instantiate_msg = InstantiateMsg {
+            initial_owner: Addr::unchecked("owner"),
+            delegation_manager: Addr::unchecked("delegation_manager"),
+        };
+        instantiate(deps.as_mut(), env.clone(), info.clone(), instantiate_msg).unwrap();
+    
+        // Before RegisterOperatorToAVS, the operator should be unregistered
+        let query_msg = QueryMsg::QueryOperator {
+            avs: info.sender.clone(),
+            operator: operator.clone(),
+        };
+        let query_res: OperatorStatusResponse = from_json(query(deps.as_ref(), env, query_msg).unwrap()).unwrap();
+        println!("Query result before registration: {:?}", query_res);
+    
+        // Check if the status is Unregistered
+        assert_eq!(query_res.status, OperatorAVSRegistrationStatus::Unregistered);
+    }    
 }